--- conflicted
+++ resolved
@@ -53,13 +53,13 @@
         self.height = height
         self.width = width
         self.map = np.empty((self.height, self.width))
-        
+
     def read_map(self, inpipe):
-		for line_n in range(0, self.height):
+        for line_n in range(0, self.height):
             line = inpipe.readline()
-			for col_n in range(0, line.size):
-                map[line_n, col_n] = line[col_n]
-        
+            for col_n in range(0, len(line.strip())):
+                self.map[line_n, col_n] = line[col_n]
+
     def __str__(self):
         return 'Current map=\n%s' % (repr(self.map),)
 
@@ -77,7 +77,8 @@
         for var in self.INITIAL_VARS:
             line = inpipe.readline().split()
             setattr(self, var, int(line[0]))
-<<<<<<< HEAD
+        self.map = Map(self.height, self.width)
+        self.map.read_map(inpipe)
 
         self.read_map(inpipe)
 
@@ -119,11 +120,6 @@
         outpipe.write(self.map.dump())
         send_players(outpipe)
         send_bombs(outpipe)
-=======
-        self.map = Map(height, width)
-        self.map.read_map()
-        self.create_players()
->>>>>>> cc02a35a
 
 class ServerApp(object):
     def set_log_level(self, loglevel):
