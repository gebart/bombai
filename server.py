--- conflicted
+++ resolved
@@ -2,9 +2,7 @@
 
 # stdin, stdout, stderr
 import sys
-<<<<<<< HEAD
 import numpy as np
-=======
 import argparse
 import logging
 # Global logger
@@ -19,7 +17,6 @@
     ch.setFormatter(formatter)
     # add ch to logger
     logger.addHandler(ch)
->>>>>>> 3498ddda
 
 class Player(object):
     def __init__(self, player_id, x, y):
@@ -45,55 +42,43 @@
 
     def __repr__(self):
         return 'Bomb(player_id=%(player_id)d, x=%(x)d, y=%(y)d, ticks=%(ticks)d)' % (self.__dict__)
+# Map indicators:
+# #    - wall
+# +    - force field
+# A-D  - players
+# 0-25 - bombs (ticks left)
 
-<<<<<<< HEAD
 class Map(object):
     def __init__(self, height, width):
         self.height = height
         self.width = width
         self.map = np.empty((self.height, self.width))
         
-    def read_map(self):
+    def read_map(self, inpipe):
 		for line_n in range(0, self.height):
-            line = sys.stdin.readline()
+            line = inpipe.readline()
 			for col_n in range(0, line.size):
                 map[line_n, col_n] = line[col_n]
         
     def __str__(self):
         return 'Current map=\n%s' % (repr(self.map),)
 
-class ServerApp(object):
-=======
 class Server(object):
->>>>>>> 3498ddda
     def __init__(self):
         self.players = list()
         self.bombs = list()
         self.width = 0
         self.height = 0
-<<<<<<< HEAD
         self.map = None
-=======
-
-    def read_map(self, inpipe):
-        pass
->>>>>>> 3498ddda
 
     def read_settings(self, inpipe):
         # read dimensions
         for var in ('number_of_players', 'max_number_of_turns', 'width', 'height'):
-<<<<<<< HEAD
-            line = sys.stdin.readline().split()
-            setattr(self, var, line[0])
+            line = inpipe.readline().split()
+            setattr(self, var, int(line[0]))
         self.map = Map(height, width)
         self.map.read_map()
-=======
-            line = inpipe.readline().split()
-            setattr(self, var, int(line[0]))
-
-        self.read_map(inpipe)
         self.create_players()
->>>>>>> 3498ddda
 
 class ServerApp(object):
     def set_log_level(self, loglevel):
